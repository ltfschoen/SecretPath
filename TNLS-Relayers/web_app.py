import json
import os
from pathlib import Path

from flask import Flask, current_app, Blueprint
from yaml import safe_load

from eth_interface import EthInterface, EthContract
from relayer import Relayer
from scrt_interface import SCRTInterface, SCRTContract
from sol_interface import SolanaInterface, SolanaContract
from base_interface import eth_chains, scrt_chains, solana_chains
from dotenv import load_dotenv

load_dotenv()

def generate_eth_config(config_dict, provider=None):
    """
    Converts a config dict into a tuple of (chain_interface, contract_interface, event_name, function_name)
    for ethereum
    Args:
        config_dict: a dict containing contract address, contract schema, and wallet address
        provider: an optional API client

    Returns: the relevant tuple of chain, contract, event, and function

    """
    priv_key = bytes.fromhex(os.environ['ethereum-private-key'])
    contract_address = config_dict['contract_address']
    contract_schema = config_dict['contract_schema']
    chain_id = config_dict['chain_id']
    api_endpoint = config_dict['api_endpoint']
    timeout = config_dict['timeout']

    event_name = 'logNewTask'
    function_name = 'postExecution'

<<<<<<< HEAD
    initialized_chain = EthInterface(private_key=priv_key, address=address, provider=provider, chain_id=chain_id,
                                     api_endpoint=api_endpoint, timeout=timeout)
=======
    initialized_chain = EthInterface(private_key=priv_key, provider=provider, chain_id=chain_id, api_endpoint=api_endpoint, timeout=timeout)
>>>>>>> 1b6c1361
    initialized_contract = EthContract(interface=initialized_chain, address=contract_address,
                                       abi=contract_schema)
    eth_tuple = (initialized_chain, initialized_contract, event_name, function_name)
    return eth_tuple

def generate_solana_config(config_dict, provider=None):
    """
    Converts a config dict into a tuple of (rpc_client, contract_address, wallet_address, function_name) for Solana.
    Args:
        config_dict: a dictionary containing relevant information such as RPC endpoint, contract address, wallet address, etc.

    Returns:
        A tuple of Solana RPC client, contract address, wallet public key, and a function name.
    """

    priv_key = os.environ['solana-private-key']
    api_endpoint = config_dict["api_endpoint"]
    program_id = config_dict['program_id']
    chain_id = config_dict['chain_id']
    timeout = config_dict['timeout']

    event_name = 'logNewTask'
    function_name = 'postExecution'

    initialized_chain = SolanaInterface(private_key=priv_key, provider=provider, chain_id=chain_id,
                                        api_endpoint=api_endpoint, timeout=timeout)
    initialized_contract = SolanaContract(interface=initialized_chain, program_id=program_id)

    solana_tuple = (initialized_chain, initialized_contract, event_name, function_name)
    return solana_tuple

def generate_scrt_config(config_dict, provider=None):
    """
        Converts a config dict into a tuple of (chain_interface, contract_interface, event_name, function_name)
        for secret
        Args:
            config_dict: a dict containing contract address, contract schema, and wallet address
            provider: an optional API client

        Returns: the relevant tuple of chain, contract, event, and function

    """
    priv_key = bytes.fromhex(os.environ['secret-private-key'])
    contract_address = config_dict['contract_address']
    api_endpoint = config_dict['api_endpoint']
    chain_id = config_dict['chain_id']
    code_hash = config_dict['code_hash']
    feegrant_address = config_dict['feegrant_address']
    with open(f'{Path(__file__).parent.absolute()}/secret_abi.json') as f:
        contract_schema = f.read()
    event_name = 'wasm'
    function_name = list(json.loads(contract_schema).keys())[0]
<<<<<<< HEAD
=======
    initialized_chain = None

    if provider is None:
        initialized_chain = SCRTInterface(private_key = priv_key, provider = None,
                                          api_url = api_endpoint, chain_id = chain_id, feegrant_address = feegrant_address)
    else:
        initialized_chain = SCRTInterface(private_key=priv_key, provider = provider, chain_id = chain_id,  feegrant_address = feegrant_address)
>>>>>>> 1b6c1361

    initialized_chain = SCRTInterface(private_key=priv_key, address=address, provider=provider, chain_id=chain_id,
                                      feegrant_address=feegrant_address, api_url = api_endpoint)
    initialized_contract = SCRTContract(interface=initialized_chain, address=contract_address,
                                        abi=contract_schema, code_hash=code_hash)
    scrt_tuple = (initialized_chain, initialized_contract, event_name, function_name)
    return scrt_tuple


def generate_full_config(config_file, providers=None):
    """
    Takes in a yaml filepath and generates a config dict for eth and scrt relays
    Args:
        config_file: the path to the relevant config file
        providers: inject all providers if needed

    Returns:
            a dict mapping scrt and eth to their respective configs

    """
    with open(config_file) as f:
        config_dict = safe_load(f)
    if providers is None:
        provider_eth, provider_solana, provider_scrt = None, None, None
    else:
        provider_eth, provider_solana, provider_scrt = providers
    keys_dict = {}
    chains_dict = {}
    for chain in eth_chains:
        if config_dict[chain]['active']:
            chains_dict[chain] = generate_eth_config(config_dict[chain], provider=provider_eth)
    for chain in solana_chains:
        if config_dict[chain]['active']:
            chains_dict[chain] = generate_solana_config(config_dict[chain], provider=provider_solana)
    for chain in scrt_chains:
        if config_dict[chain]['active']:
            chains_dict[chain] = generate_scrt_config(config_dict[chain], provider=provider_scrt)
    return chains_dict, keys_dict


route_blueprint = Blueprint('route_blueprint', __name__)


@route_blueprint.route('/')
def index():
    """

    Returns: a string form of the relayer

    """
    return str(current_app.config['RELAYER'])


@route_blueprint.route('/tasks_to_routes')
def task_json():
    """

    Returns: The status of the relayer

    """
    return str(current_app.config['RELAYER'].task_ids_to_statuses)


@route_blueprint.route('/networks_to_blocks')
def net_to_block():
    """

    Returns: The status of the relayer

    """
    return str(current_app.config['RELAYER'].dict_of_names_to_blocks)


@route_blueprint.route('/ids_to_jsons')
def id_to_json():
    """

    Returns: The status of the relayer

    """
    return str(current_app.config['RELAYER'].task_ids_to_info)


@route_blueprint.route('/networks_to_addresses')
def net_to_address():
    """

        Returns: The map of names to contract addresses

        """
    return str(current_app.config['RELAYER'].dict_of_names_to_addresses)


@route_blueprint.route('/keys')
def keys():
    """

    Returns: the current encryption and verification keys

    """
    return str(current_app.config['KEYS'])


def app_factory(config_filename=f'{Path(__file__).parent.absolute()}/../config.yml',
                config_file_converter=generate_full_config, num_loops=None):
    """
    Creates a Flask app with a relayer running on the backend
    Args:
        config_filename: Which filepath to pull config from
        config_file_converter: How to convert that config file into relayer config
        num_loops: How many times the relayer should run before shutting down, None=Infinity

    Returns: a flask app

    """
    import warnings
    warnings.simplefilter("ignore", UserWarning)
    app = Flask(__name__)
    config, keys_dict = config_file_converter(config_filename)
    relayer = Relayer(config, num_loops=num_loops)
    app.config['RELAYER'] = relayer
    app.config['KEYS'] = keys_dict
    app.register_blueprint(route_blueprint)
    relayer.run()
    return app


if __name__ == '__main__':
    app = app_factory(f'{Path(__file__).parent.absolute()}/../config.yml')
    app.run()<|MERGE_RESOLUTION|>--- conflicted
+++ resolved
@@ -35,12 +35,7 @@
     event_name = 'logNewTask'
     function_name = 'postExecution'
 
-<<<<<<< HEAD
-    initialized_chain = EthInterface(private_key=priv_key, address=address, provider=provider, chain_id=chain_id,
-                                     api_endpoint=api_endpoint, timeout=timeout)
-=======
     initialized_chain = EthInterface(private_key=priv_key, provider=provider, chain_id=chain_id, api_endpoint=api_endpoint, timeout=timeout)
->>>>>>> 1b6c1361
     initialized_contract = EthContract(interface=initialized_chain, address=contract_address,
                                        abi=contract_schema)
     eth_tuple = (initialized_chain, initialized_contract, event_name, function_name)
@@ -93,16 +88,6 @@
         contract_schema = f.read()
     event_name = 'wasm'
     function_name = list(json.loads(contract_schema).keys())[0]
-<<<<<<< HEAD
-=======
-    initialized_chain = None
-
-    if provider is None:
-        initialized_chain = SCRTInterface(private_key = priv_key, provider = None,
-                                          api_url = api_endpoint, chain_id = chain_id, feegrant_address = feegrant_address)
-    else:
-        initialized_chain = SCRTInterface(private_key=priv_key, provider = provider, chain_id = chain_id,  feegrant_address = feegrant_address)
->>>>>>> 1b6c1361
 
     initialized_chain = SCRTInterface(private_key=priv_key, address=address, provider=provider, chain_id=chain_id,
                                       feegrant_address=feegrant_address, api_url = api_endpoint)
